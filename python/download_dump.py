"""
Usage:
    download_dump [options] <wikidb> <day> <hdfs-path>

Checks if a completed MediaWiki XML dump is available,
and if so download it and stream it to HDFS by completing
existing partial data if any.

Arguments:
    <wikidb>                 The wiki to download, wikidb format, like enwiki
    <day>                    The day to check, yyyyMMdd format
    <hdfs-path>              The hdfs path where to store the downloaded files

Options:
    --name-node=<host>       The host of the cluster name-node
                               [default: http://nn-ia.s3s.altiscale.com:50070]
    --user=<user>            Hdfs user to impersonate
                              (defaults to user running the script)
    --download-type=<d>      Dump type to download, can be 'history' for
                              historical edits or 'current' for current version
                              [default: history]
    --download-no-check      It set, doesn't check md5 of existing or newly
                               downloaded files, assume correctness
    --download-flag=<f>      Name of an empty file created in <hdfs-path> when
                              download is succesfull and checked
                              [default: _SUCCESS]
    --download-checkers=<n>  Number of parallel checking processes
                              [default: 4]
    --download-threads=<n>   Number of parallel downloading threads
                              [default: 2]
    --download-tries=<n>     Number of tries in case of download failure
                              (0 for eternal retries)
                              [default: 0]
    --download-buffer=<b>    Number of bytes for the download buffer
                              [default: 4096]
    --download-timeout=<t>   Number of seconds before timeout while downloading
                               [default: 120]
    -f --force               If set, will delete existing content if any
    -d --debug               Print debug logging
"""
import logging
import os.path
import subprocess
import sys

import docopt
import hdfs
import requests
from requests.packages.urllib3.exceptions import InsecurePlatformWarning
<<<<<<< HEAD
=======

import hashlib
>>>>>>> 0a8d2e08
import re

import multiprocessing
import Queue
<<<<<<< HEAD
import threading
import hashlib
=======

from hdfs_downloader import HDFSDownloader

>>>>>>> 0a8d2e08

requests.packages.urllib3.disable_warnings(InsecurePlatformWarning)
logger = logging.getLogger(__name__)

<<<<<<< HEAD
BASE_DUMP_URI_PATTERN = 'http://dumps.wikimedia.org/{0}/{1}'
DUMP_STATUS_URI_PATTERN = BASE_DUMP_URI_PATTERN + '/status.html'
DUMP_SHA1_URI_PATTERN = BASE_DUMP_URI_PATTERN + '/{0}-{1}-sha1sums.txt'
DUMP_MD5_URI_PATTERN = BASE_DUMP_URI_PATTERN + '/{0}-{1}-md5sums.txt'
DUMP_BZ2_FILE_PATTERN = '{0}-{1}-pages-meta-history.*\.xml.*\.bz2'
DOWNLOAD_FILE_PATTERN = BASE_DUMP_URI_PATTERN + '/{2}'
=======

BASE_DUMP_URI_PATTERN = "https://dumps.wikimedia.org/{0}/{1}"
DUMP_STATUS_URI_PATTERN = BASE_DUMP_URI_PATTERN + "/status.html"
DUMP_SHA1_URI_PATTERN = BASE_DUMP_URI_PATTERN + "/{0}-{1}-sha1sums.txt"
DUMP_MD5_URI_PATTERN = BASE_DUMP_URI_PATTERN + "/{0}-{1}-md5sums.txt"
DUMP_HISTORY_BZ2_FILE_PATTERN = (
    "(\w{{32}})  ({0}-{1}-pages-meta-history.*\.xml.*\.bz2)")
DUMP_CURRENT_BZ2_FILE_PATTERN = (
    "(\w{{32}})  ({0}-{1}-pages-articles.*\.xml.*\.bz2)")
DOWNLOAD_FILE_PATTERN = BASE_DUMP_URI_PATTERN + "/{2}"

HISTORY_TYPE = "history"
CURRENT_TYPE = "current"
>>>>>>> 0a8d2e08

FILE_PRESENT = 0
FILE_ABSENT = 1
FILE_CORRUPT = 2
<<<<<<< HEAD
=======
FILE_ERROR = 3
>>>>>>> 0a8d2e08


class DumpDownloader(object):

    def __init__(self,
                 wikidb,
                 day,
<<<<<<< HEAD
                 name_node,
                 base_path,
                 user,
                 num_threads,
                 num_retries,
                 buffer_size,
                 timeout,
                 force):
        self.wikidb = wikidb
        self.day = day
        self.name_node = name_node
        self.base_path = base_path
        self.user = user
        self.num_threads = num_threads
        self.num_retries = num_retries
        self.buffer_size = buffer_size
        self.timeout = timeout
        self.force = force

    def run(self):
        self._verifty_dump_ready_for_download()
        self._configure_hdfs_client()
        self._configure_output_path()
        self._identify_target_file_list_and_md5s()
        self._check_status_of_existing_files()
        self._prepare_hdfs()
        self._download_dumps()

    def _verifty_dump_ready_for_download(self):
=======
                 hdfs_path,
                 name_node,
                 user,
                 dump_type,
                 success_flag,
                 no_check,
                 num_checkers,
                 num_downloaders,
                 num_tries,
                 buffer_size,
                 timeout,
                 force,
                 debug):
        self.wikidb = wikidb
        self.day = day
        self.hdfs_path = hdfs_path
        self.name_node = name_node
        self.user = user
        self.dump_type = dump_type
        self.success_flag = success_flag
        self.no_check = no_check
        self.num_checkers = int(num_checkers)
        self.num_downloaders = int(num_downloaders)
        self.num_tries = int(num_tries)
        self.buffer_size = int(buffer_size)
        self.timeout = int(timeout)
        self.force = force
        self.debug = debug

        self._init_logging()
        self._check_day_format()
        self._init_md5_url_pattern()

    #
    # Init Funtions
    #
    def _init_logging(self):
        logging.basicConfig(
            format='%(asctime)s %(levelname)s:%(name)s -- %(message)s'
        )
        logger.setLevel(logging.DEBUG if self.debug else logging.INFO)

    def _check_day_format(self):
        logger.debug("Checking day parameter format and values")
        p = re.compile("(\d{4})(\d\d)(\d\d)")
        match = p.search(self.day)
        if match:
            year = int(match.group(1))
            month = int(match.group(2))
            day = int(match.group(3))
            if (year > 2010
               and month > 0 and month < 13
               and day > 0 and day < 32
               and not (month == 2 and day > 29)
               and not (month in [4, 6, 9, 11] and day > 30)):
                return
        raise RuntimeError("Wrong day parameter, expected yyyMMdd " +
                           "with valid values.")

    def _init_md5_url_pattern(self):
        logger.debug("Checking dump type parameter")
        if self.dump_type == HISTORY_TYPE:
            self.md5_url_pattern = DUMP_HISTORY_BZ2_FILE_PATTERN.format(
                self.wikidb, self.day)
        elif self.dump_type == CURRENT_TYPE:
            self.md5_url_pattern = DUMP_CURRENT_BZ2_FILE_PATTERN.format(
                self.wikidb, self.day)
        else:
            raise RuntimeError("Wrong dump type provided: {0}".format(
                self.dump_type))

    #
    # Run Funtions
    #
    def run(self):
        self._verify_dump_ready_for_download()
        self._configure_hdfs_client()
        self._identify_target_file_list_and_md5s()
        self._prepare_hdfs()
        self._check_status_of_existing_files()
        self._remove_corrupt_and_unexpected_files()
        self._download_dumps()
        self._write_success_flag()

    def _verify_dump_ready_for_download(self):
>>>>>>> 0a8d2e08
        url = DUMP_STATUS_URI_PATTERN.format(self.wikidb, self.day)
        logger.debug("Checking for dump completion at {0}".format(url))
        req = requests.get(url)
        if not ((req.status_code == 200) and ('Dump complete' in req.text)):
<<<<<<< HEAD
            raise RuntimeError("Dump not ready to be downloaded from MediaWiki")
=======
            raise RuntimeError("Dump not ready to be downloaded")
>>>>>>> 0a8d2e08

    def _configure_hdfs_client(self):
        name_node = self.name_node
        user = self.user
        self.hdfs_client = hdfs.client.InsecureClient(name_node, user=user)

<<<<<<< HEAD
    def _configure_output_path(self):
        self.output_path = os.path.join(self.base_path,
                                        '{0}-{1}'.format(self.wikidb, self.day),
                                        'xmlbz2')

    def _identify_target_file_list_and_md5s(self):
        url = DUMP_MD5_URI_PATTERN.format(self.wikidb, self.day)
        bz2_pattern = DUMP_BZ2_FILE_PATTERN.format(self.wikidb, self.day)
=======
    def _identify_target_file_list_and_md5s(self):
        url = DUMP_MD5_URI_PATTERN.format(self.wikidb, self.day)
>>>>>>> 0a8d2e08
        logger.debug("Getting files list to download {0}".format(url))
        req = requests.get(url)
        self.filenames = []
        self.md5s = {}
        if (req.status_code == 200):
<<<<<<< HEAD
            p = re.compile(bz2_pattern)
            for line in req.text.split('\n'):
                match = p.search(line)
                if match:
                    md5, filename = line.split()
=======
            p = re.compile(self.md5_url_pattern)
            for line in req.text.split('\n'):
                match = p.search(line)
                if match:
                    md5, filename = match.group(1), match.group(2)
>>>>>>> 0a8d2e08
                    self.filenames.append(filename)
                    self.md5s[filename] = md5
        else:
            raise RuntimeError("MD5 hash listing unavailable")

<<<<<<< HEAD
    def _check_status_of_existing_files(self):
        self.statuses = {}
        present_files = []
        if self.hdfs_client.content(self.output_path, strict=False):
            present_files = self.hdfs_client.list(self.output_path)
        for filename in self.filenames:
            fullpath = os.path.join(self.output_path, filename)
            if filename not in present_files:
                logger.debug("{0} is absent".format(filename))
                self.statuses[filename] = FILE_ABSENT
            elif self._confirm_checksum(filename):
                logger.debug("{0} is present".format(filename))
                self.statuses[filename] = FILE_PRESENT
            else:
                logger.debug("{0} is corrupt".format(filename))
                self.statuses[filename] = FILE_CORRUPT

    def _confirm_checksum(self, filename):
        logger.debug("confirming checksum for {0}".format(filename))
=======
    def _prepare_hdfs(self):
        logger.debug("Preparing HDFS for download")
        if self.hdfs_client.content(self.hdfs_path, strict=False):
            if self.force:
                try:
                    self.hdfs_client.delete(self.hdfs_path, recursive=True)
                    self.hdfs_client.makedirs(self.hdfs_path)
                except hdfs.HdfsError as e:
                    logger.error(e)
                    raise RuntimeError("Problem preparing HDFS [force].")
        else:
            try:
                self.hdfs_client.makedirs(self.hdfs_path)
            except hdfs.HdfsError as e:
                logger.error(e)
                raise RuntimeError("Problem preparing for HDFS [new].")

    def _check_status_of_existing_files(self):
        self.statuses = {}
        present_files = []
        logger.debug("Checking status of existing files")
        if self.hdfs_client.content(self.hdfs_path, strict=False):
            present_files = self.hdfs_client.list(self.hdfs_path)

        nb_files = len(self.filenames)
        q_in = multiprocessing.Queue(nb_files)
        for filename in self.filenames:
            q_in.put(filename)
        q_out = multiprocessing.Queue(nb_files)
        checkers = [multiprocessing.Process(target=self._file_status_checker,
                                            args=(present_files, q_in, q_out))
                    for _ in range(self.num_checkers)]

        for c in checkers:
            # c.daemon = True
            c.start()
        [c.join() for c in checkers]
        self.statuses = dict([q_out.get() for i in range(nb_files)])
        if FILE_ERROR in self.statuses.values():
            logger.error("An error happened while checking file, " +
                         "stopping download process")
            raise RuntimeError("File check error")

    def _file_status_checker(self, present_files, q_in, q_out):
        process_name = multiprocessing.current_process().name
        while True:
            try:
                filename = q_in.get_nowait()
            except Queue.Empty:
                return
            try:
                fullpath = os.path.join(self.hdfs_path, filename)
                if filename not in present_files:
                    logger.debug("{0}: {1} is absent".format(
                        process_name, filename))
                    q_out.put((filename, FILE_ABSENT))
                elif self.no_check or self._confirm_checksum(process_name,
                                                             filename):
                    logger.debug("{0}: {1} is present".format(
                        process_name, filename))
                    q_out.put((filename, FILE_PRESENT))
                else:
                    logger.debug("{0}: {1} is corrupted".format(
                        process_name, filename))
                    q_out.put((filename, FILE_CORRUPT))
            except Exception:
                logger.debug("{0}: {1} has raised an error".format(
                    process_name, filename))
                q_out.put((filename, FILE_ERROR))

    def _confirm_checksum(self, process_name, filename):
        logger.debug("{0}: confirming checksum for {1}".format(
            process_name, filename))
>>>>>>> 0a8d2e08
        found = self._md5sum_for_file(filename)
        given = self.md5s[filename]
        return given == found

    def _md5sum_for_file(self, filename):
        md5 = hashlib.md5()
<<<<<<< HEAD
        filepath = os.path.join(self.output_path, filename)
=======
        filepath = os.path.join(self.hdfs_path, filename)
>>>>>>> 0a8d2e08
        with self.hdfs_client.read(filepath, chunk_size=4096) as reader:
            for chunk in reader:
                md5.update(chunk)
        return md5.hexdigest()

<<<<<<< HEAD
    def _prepare_hdfs(self):
        if self.hdfs_client.content(self.output_path, strict=False):
            if self.force:
                try:
                    self.hdfs_client.delete(self.output_path, recursive=True)
                    self.hdfs_client.makedirs(self.output_path)
                    for f in self.statuses:
                        self.statuses[f] = FILE_ABSENT
                except hdfs.HdfsError as e:
                    logger.error(e)
                    raise RuntimeError("Problem preparing for download [force].")
            else:
                logger.debug("Checking existing files in folder before download")
                try:
                    self._remove_corrupt_and_unexpected_files()
                except hdfs.HdfsError as e:
                    logger.error(e)
                    raise RuntimeError("Problem preparing for download [merge].")
        else:
            try:
                self.hdfs_client.makedirs(self.output_path)
            except hdfs.HdfsError as e:
                logger.error(e)
                raise RuntimeError("Problem preparing for download [new].")

    def _remove_corrupt_and_unexpected_files(self):
        present_files = self.hdfs_client.list(self.output_path)
        for filename in present_files:
            file_path = os.path.join(self.output_path, filename)
            if (filename not in self.filenames):
                logger.debug("Deleting {0} because it doesn't belong".format(
                              filename))
                self.hdfs_client.delete(file_path, recursive=True)
            if (self.statuses[filename] == FILE_CORRUPT):
                logger.debug("Deleting {0} because it is corrupt".format(
                              filename))
=======
    def _remove_corrupt_and_unexpected_files(self):
        logger.debug("Preparing existing files before download")
        present_files = self.hdfs_client.list(self.hdfs_path)
        for filename in present_files:
            file_path = os.path.join(self.hdfs_path, filename)
            if (filename not in self.filenames):
                logger.debug("Deleting {0} because it doesn't belong".format(
                             filename))
                self.hdfs_client.delete(file_path, recursive=True)
            elif (self.statuses[filename] == FILE_CORRUPT):
                logger.debug("Deleting {0} because it is corrupted".format(
                             filename))
>>>>>>> 0a8d2e08
                self.hdfs_client.delete(file_path, recursive=True)
                self.statuses[filename] = FILE_ABSENT

    def _download_dumps(self):
<<<<<<< HEAD
        logger.debug("Instantiating {0} workers ".format(self.num_threads) +
                     "to download {0} files.".format(len(self.filenames)))

        q = Queue.Queue()
        errs = []
=======
        logger.debug("Instantiating and initialising  HDFSDownloader")
        hdfs_downloader = HDFSDownloader(self.name_node,
                                         self.user,
                                         HDFSDownloader.MD5_CHECK,
                                         self.num_checkers,
                                         self.num_downloaders,
                                         self.num_tries,
                                         self.buffer_size,
                                         self.timeout,
                                         self.debug)
>>>>>>> 0a8d2e08

        files_to_download = [f for f in self.statuses
                             if self.statuses[f] != FILE_PRESENT]
        for filename in files_to_download:
            file_url = DOWNLOAD_FILE_PATTERN.format(self.wikidb,
                                                    self.day,
                                                    filename)
<<<<<<< HEAD
            hdfs_file_path = os.path.join(self.output_path, filename)
            q.put((file_url, hdfs_file_path, ))

        threads = [threading.Thread(target=worker,
                                    args=[q,
                                          errs,
                                          self.name_node,
                                          self.user,
                                          self.num_retries,
                                          self.buffer_size,
                                          self.timeout])
                   for _i in range(self.num_threads)]

        for thread in threads:
            thread.start()
            q.put((None, None))  # one EOF marker for each thread

        q.join()

        if errs:
            raise RuntimeError("Failed to download some file(s):\n\t{0}".format(
                '\n\t'.join(errs)))


def main():
    args = docopt.docopt(__doc__)

    logging.basicConfig(
        format='%(asctime)s %(levelname)s:%(name)s -- %(message)s'
    )
    logger.setLevel(logging.DEBUG if args['--debug'] else logging.INFO)

    wikidb = args['<wikidb>']
    day = args['<day>']

    name_node = args['--name-node']
    base_path = args['--base-path']
    user = args['--user']
    num_threads = int(args['--num-threads'])
    num_retries = int(args['--num-retries'])
    buffer_size = int(args['--buffer'])
    timeout = int(args['--timeout'])
    force = args['--force']
=======
            hdfs_file_path = os.path.join(self.hdfs_path, filename)
            if self.no_check:
                # No check value needed
                hdfs_downloader.enqueue(file_url, hdfs_file_path, None)
            else:
                file_md5 = self.md5s[filename]
                hdfs_downloader.enqueue(file_url, hdfs_file_path, file_md5)

        logger.debug("Starting to download")
        hdfs_downloader.start()
        hdfs_downloader.wait()

        if hdfs_downloader.tasks_with_errors():
            urls_in_error = "\n\t".join(err[0] for err in
                                        hdfs_downloader.tasks_with_errors())
            raise RuntimeError("Errors downloading files:\n\t{0}".format(
                urls_in_error))

    def _write_success_flag(self):
        success_flag_path = os.path.join(self.hdfs_path, self.success_flag)
        logger.debug("Writing success flag {0}".format(success_flag_path))
        try:
            with self.hdfs_client.write(success_flag_path) as writer:
                pass
        except hdfs.HdfsError as e:
            logger.error(e)
            raise RuntimeError("Problem writing success flag {0}".format(
                success_flag_path))


def main(args):
    wikidb = args["<wikidb>"]
    day = args["<day>"]
    hdfs_path = args["<hdfs-path>"]

    dump_type = args["--download-type"]
    name_node = args["--name-node"]
    user = args["--user"]
    success_flag = args["--download-flag"]
    no_check = args["--download-no-check"]
    num_checkers = args["--download-checkers"]
    num_downloaders = args["--download-threads"]
    num_tries = args["--download-tries"]
    buffer_size = args["--download-buffer"]
    timeout = args["--download-timeout"]
    force = args["--force"]
    debug = args["--debug"]
>>>>>>> 0a8d2e08

    dl = DumpDownloader(
        wikidb,
        day,
<<<<<<< HEAD
        name_node,
        base_path,
        user,
        num_threads,
        num_retries,
        buffer_size,
        timeout,
        force
    )
    dl.run()


def worker(q, errs, name_node, user, num_retries, buffer_size, timeout):
    thread_name = threading.current_thread().name
    if user:
        hdfs_client = hdfs.client.InsecureClient(name_node, user=user)
    else:
        hdfs_client = hdfs.client.InsecureClient(name_node)
    logger.debug("Starting worker {0}".format(thread_name))
    while True:
        (file_url, hdfs_file_path) = q.get()
        if file_url is None:  # EOF?
            q.task_done()
            logger.debug("Received EOF, stopping worker {0}".format(
                thread_name))
            return
        if (not download_to_hdfs(hdfs_client, file_url, hdfs_file_path,
                                 buffer_size, num_retries, timeout)):
            errs.append(file_url)
            logger.warn("Unsuccessful task for worker {0}".format(
                thread_name))
        else:
            logger.debug("Successful task for worker {0}".format(thread_name))
        q.task_done()


def download_to_hdfs(hdfs_client, file_url, hdfs_file_path,
                     buffer_size, num_retries, timeout):
    session = requests.Session()
    session.mount("http://",
                  requests.adapters.HTTPAdapter(max_retries=num_retries))
    req = session.get(file_url, stream=True, timeout=timeout)
    logger.debug("Downloading from {0} ".format(file_url) +
                 "and uploading to {0} ".format(hdfs_file_path))
    try:
        hdfs_client.write(hdfs_file_path,
                          data=req.iter_content(buffer_size),
                          buffersize=buffer_size,
                          overwrite=True)
        return True
    except Exception as e:
        logger.debug("Error while downloading {0}: {1}".format(file_url,
                                                               str(e)))
        return False
=======
        hdfs_path,
        name_node,
        user,
        dump_type,
        success_flag,
        no_check,
        num_checkers,
        num_downloaders,
        num_tries,
        buffer_size,
        timeout,
        force,
        debug)
    dl.run()
>>>>>>> 0a8d2e08


if __name__ == "__main__":
    try:
        main(docopt.docopt(__doc__))
    except RuntimeError as e:
        logger.error(e)
        sys.exit(1)<|MERGE_RESOLUTION|>--- conflicted
+++ resolved
@@ -47,35 +47,19 @@
 import hdfs
 import requests
 from requests.packages.urllib3.exceptions import InsecurePlatformWarning
-<<<<<<< HEAD
-=======
 
 import hashlib
->>>>>>> 0a8d2e08
 import re
 
 import multiprocessing
 import Queue
-<<<<<<< HEAD
-import threading
-import hashlib
-=======
 
 from hdfs_downloader import HDFSDownloader
 
->>>>>>> 0a8d2e08
 
 requests.packages.urllib3.disable_warnings(InsecurePlatformWarning)
 logger = logging.getLogger(__name__)
 
-<<<<<<< HEAD
-BASE_DUMP_URI_PATTERN = 'http://dumps.wikimedia.org/{0}/{1}'
-DUMP_STATUS_URI_PATTERN = BASE_DUMP_URI_PATTERN + '/status.html'
-DUMP_SHA1_URI_PATTERN = BASE_DUMP_URI_PATTERN + '/{0}-{1}-sha1sums.txt'
-DUMP_MD5_URI_PATTERN = BASE_DUMP_URI_PATTERN + '/{0}-{1}-md5sums.txt'
-DUMP_BZ2_FILE_PATTERN = '{0}-{1}-pages-meta-history.*\.xml.*\.bz2'
-DOWNLOAD_FILE_PATTERN = BASE_DUMP_URI_PATTERN + '/{2}'
-=======
 
 BASE_DUMP_URI_PATTERN = "https://dumps.wikimedia.org/{0}/{1}"
 DUMP_STATUS_URI_PATTERN = BASE_DUMP_URI_PATTERN + "/status.html"
@@ -89,15 +73,11 @@
 
 HISTORY_TYPE = "history"
 CURRENT_TYPE = "current"
->>>>>>> 0a8d2e08
 
 FILE_PRESENT = 0
 FILE_ABSENT = 1
 FILE_CORRUPT = 2
-<<<<<<< HEAD
-=======
 FILE_ERROR = 3
->>>>>>> 0a8d2e08
 
 
 class DumpDownloader(object):
@@ -105,37 +85,6 @@
     def __init__(self,
                  wikidb,
                  day,
-<<<<<<< HEAD
-                 name_node,
-                 base_path,
-                 user,
-                 num_threads,
-                 num_retries,
-                 buffer_size,
-                 timeout,
-                 force):
-        self.wikidb = wikidb
-        self.day = day
-        self.name_node = name_node
-        self.base_path = base_path
-        self.user = user
-        self.num_threads = num_threads
-        self.num_retries = num_retries
-        self.buffer_size = buffer_size
-        self.timeout = timeout
-        self.force = force
-
-    def run(self):
-        self._verifty_dump_ready_for_download()
-        self._configure_hdfs_client()
-        self._configure_output_path()
-        self._identify_target_file_list_and_md5s()
-        self._check_status_of_existing_files()
-        self._prepare_hdfs()
-        self._download_dumps()
-
-    def _verifty_dump_ready_for_download(self):
-=======
                  hdfs_path,
                  name_node,
                  user,
@@ -221,79 +170,34 @@
         self._write_success_flag()
 
     def _verify_dump_ready_for_download(self):
->>>>>>> 0a8d2e08
         url = DUMP_STATUS_URI_PATTERN.format(self.wikidb, self.day)
         logger.debug("Checking for dump completion at {0}".format(url))
         req = requests.get(url)
         if not ((req.status_code == 200) and ('Dump complete' in req.text)):
-<<<<<<< HEAD
-            raise RuntimeError("Dump not ready to be downloaded from MediaWiki")
-=======
             raise RuntimeError("Dump not ready to be downloaded")
->>>>>>> 0a8d2e08
 
     def _configure_hdfs_client(self):
         name_node = self.name_node
         user = self.user
         self.hdfs_client = hdfs.client.InsecureClient(name_node, user=user)
 
-<<<<<<< HEAD
-    def _configure_output_path(self):
-        self.output_path = os.path.join(self.base_path,
-                                        '{0}-{1}'.format(self.wikidb, self.day),
-                                        'xmlbz2')
-
     def _identify_target_file_list_and_md5s(self):
         url = DUMP_MD5_URI_PATTERN.format(self.wikidb, self.day)
-        bz2_pattern = DUMP_BZ2_FILE_PATTERN.format(self.wikidb, self.day)
-=======
-    def _identify_target_file_list_and_md5s(self):
-        url = DUMP_MD5_URI_PATTERN.format(self.wikidb, self.day)
->>>>>>> 0a8d2e08
         logger.debug("Getting files list to download {0}".format(url))
         req = requests.get(url)
         self.filenames = []
         self.md5s = {}
         if (req.status_code == 200):
-<<<<<<< HEAD
-            p = re.compile(bz2_pattern)
-            for line in req.text.split('\n'):
-                match = p.search(line)
-                if match:
-                    md5, filename = line.split()
-=======
             p = re.compile(self.md5_url_pattern)
             for line in req.text.split('\n'):
                 match = p.search(line)
                 if match:
                     md5, filename = match.group(1), match.group(2)
->>>>>>> 0a8d2e08
                     self.filenames.append(filename)
                     self.md5s[filename] = md5
         else:
             raise RuntimeError("MD5 hash listing unavailable")
 
-<<<<<<< HEAD
-    def _check_status_of_existing_files(self):
-        self.statuses = {}
-        present_files = []
-        if self.hdfs_client.content(self.output_path, strict=False):
-            present_files = self.hdfs_client.list(self.output_path)
-        for filename in self.filenames:
-            fullpath = os.path.join(self.output_path, filename)
-            if filename not in present_files:
-                logger.debug("{0} is absent".format(filename))
-                self.statuses[filename] = FILE_ABSENT
-            elif self._confirm_checksum(filename):
-                logger.debug("{0} is present".format(filename))
-                self.statuses[filename] = FILE_PRESENT
-            else:
-                logger.debug("{0} is corrupt".format(filename))
-                self.statuses[filename] = FILE_CORRUPT
-
-    def _confirm_checksum(self, filename):
-        logger.debug("confirming checksum for {0}".format(filename))
-=======
     def _prepare_hdfs(self):
         logger.debug("Preparing HDFS for download")
         if self.hdfs_client.content(self.hdfs_path, strict=False):
@@ -367,61 +271,18 @@
     def _confirm_checksum(self, process_name, filename):
         logger.debug("{0}: confirming checksum for {1}".format(
             process_name, filename))
->>>>>>> 0a8d2e08
         found = self._md5sum_for_file(filename)
         given = self.md5s[filename]
         return given == found
 
     def _md5sum_for_file(self, filename):
         md5 = hashlib.md5()
-<<<<<<< HEAD
-        filepath = os.path.join(self.output_path, filename)
-=======
         filepath = os.path.join(self.hdfs_path, filename)
->>>>>>> 0a8d2e08
         with self.hdfs_client.read(filepath, chunk_size=4096) as reader:
             for chunk in reader:
                 md5.update(chunk)
         return md5.hexdigest()
 
-<<<<<<< HEAD
-    def _prepare_hdfs(self):
-        if self.hdfs_client.content(self.output_path, strict=False):
-            if self.force:
-                try:
-                    self.hdfs_client.delete(self.output_path, recursive=True)
-                    self.hdfs_client.makedirs(self.output_path)
-                    for f in self.statuses:
-                        self.statuses[f] = FILE_ABSENT
-                except hdfs.HdfsError as e:
-                    logger.error(e)
-                    raise RuntimeError("Problem preparing for download [force].")
-            else:
-                logger.debug("Checking existing files in folder before download")
-                try:
-                    self._remove_corrupt_and_unexpected_files()
-                except hdfs.HdfsError as e:
-                    logger.error(e)
-                    raise RuntimeError("Problem preparing for download [merge].")
-        else:
-            try:
-                self.hdfs_client.makedirs(self.output_path)
-            except hdfs.HdfsError as e:
-                logger.error(e)
-                raise RuntimeError("Problem preparing for download [new].")
-
-    def _remove_corrupt_and_unexpected_files(self):
-        present_files = self.hdfs_client.list(self.output_path)
-        for filename in present_files:
-            file_path = os.path.join(self.output_path, filename)
-            if (filename not in self.filenames):
-                logger.debug("Deleting {0} because it doesn't belong".format(
-                              filename))
-                self.hdfs_client.delete(file_path, recursive=True)
-            if (self.statuses[filename] == FILE_CORRUPT):
-                logger.debug("Deleting {0} because it is corrupt".format(
-                              filename))
-=======
     def _remove_corrupt_and_unexpected_files(self):
         logger.debug("Preparing existing files before download")
         present_files = self.hdfs_client.list(self.hdfs_path)
@@ -434,18 +295,10 @@
             elif (self.statuses[filename] == FILE_CORRUPT):
                 logger.debug("Deleting {0} because it is corrupted".format(
                              filename))
->>>>>>> 0a8d2e08
                 self.hdfs_client.delete(file_path, recursive=True)
                 self.statuses[filename] = FILE_ABSENT
 
     def _download_dumps(self):
-<<<<<<< HEAD
-        logger.debug("Instantiating {0} workers ".format(self.num_threads) +
-                     "to download {0} files.".format(len(self.filenames)))
-
-        q = Queue.Queue()
-        errs = []
-=======
         logger.debug("Instantiating and initialising  HDFSDownloader")
         hdfs_downloader = HDFSDownloader(self.name_node,
                                          self.user,
@@ -456,7 +309,6 @@
                                          self.buffer_size,
                                          self.timeout,
                                          self.debug)
->>>>>>> 0a8d2e08
 
         files_to_download = [f for f in self.statuses
                              if self.statuses[f] != FILE_PRESENT]
@@ -464,51 +316,6 @@
             file_url = DOWNLOAD_FILE_PATTERN.format(self.wikidb,
                                                     self.day,
                                                     filename)
-<<<<<<< HEAD
-            hdfs_file_path = os.path.join(self.output_path, filename)
-            q.put((file_url, hdfs_file_path, ))
-
-        threads = [threading.Thread(target=worker,
-                                    args=[q,
-                                          errs,
-                                          self.name_node,
-                                          self.user,
-                                          self.num_retries,
-                                          self.buffer_size,
-                                          self.timeout])
-                   for _i in range(self.num_threads)]
-
-        for thread in threads:
-            thread.start()
-            q.put((None, None))  # one EOF marker for each thread
-
-        q.join()
-
-        if errs:
-            raise RuntimeError("Failed to download some file(s):\n\t{0}".format(
-                '\n\t'.join(errs)))
-
-
-def main():
-    args = docopt.docopt(__doc__)
-
-    logging.basicConfig(
-        format='%(asctime)s %(levelname)s:%(name)s -- %(message)s'
-    )
-    logger.setLevel(logging.DEBUG if args['--debug'] else logging.INFO)
-
-    wikidb = args['<wikidb>']
-    day = args['<day>']
-
-    name_node = args['--name-node']
-    base_path = args['--base-path']
-    user = args['--user']
-    num_threads = int(args['--num-threads'])
-    num_retries = int(args['--num-retries'])
-    buffer_size = int(args['--buffer'])
-    timeout = int(args['--timeout'])
-    force = args['--force']
-=======
             hdfs_file_path = os.path.join(self.hdfs_path, filename)
             if self.no_check:
                 # No check value needed
@@ -556,67 +363,10 @@
     timeout = args["--download-timeout"]
     force = args["--force"]
     debug = args["--debug"]
->>>>>>> 0a8d2e08
 
     dl = DumpDownloader(
         wikidb,
         day,
-<<<<<<< HEAD
-        name_node,
-        base_path,
-        user,
-        num_threads,
-        num_retries,
-        buffer_size,
-        timeout,
-        force
-    )
-    dl.run()
-
-
-def worker(q, errs, name_node, user, num_retries, buffer_size, timeout):
-    thread_name = threading.current_thread().name
-    if user:
-        hdfs_client = hdfs.client.InsecureClient(name_node, user=user)
-    else:
-        hdfs_client = hdfs.client.InsecureClient(name_node)
-    logger.debug("Starting worker {0}".format(thread_name))
-    while True:
-        (file_url, hdfs_file_path) = q.get()
-        if file_url is None:  # EOF?
-            q.task_done()
-            logger.debug("Received EOF, stopping worker {0}".format(
-                thread_name))
-            return
-        if (not download_to_hdfs(hdfs_client, file_url, hdfs_file_path,
-                                 buffer_size, num_retries, timeout)):
-            errs.append(file_url)
-            logger.warn("Unsuccessful task for worker {0}".format(
-                thread_name))
-        else:
-            logger.debug("Successful task for worker {0}".format(thread_name))
-        q.task_done()
-
-
-def download_to_hdfs(hdfs_client, file_url, hdfs_file_path,
-                     buffer_size, num_retries, timeout):
-    session = requests.Session()
-    session.mount("http://",
-                  requests.adapters.HTTPAdapter(max_retries=num_retries))
-    req = session.get(file_url, stream=True, timeout=timeout)
-    logger.debug("Downloading from {0} ".format(file_url) +
-                 "and uploading to {0} ".format(hdfs_file_path))
-    try:
-        hdfs_client.write(hdfs_file_path,
-                          data=req.iter_content(buffer_size),
-                          buffersize=buffer_size,
-                          overwrite=True)
-        return True
-    except Exception as e:
-        logger.debug("Error while downloading {0}: {1}".format(file_url,
-                                                               str(e)))
-        return False
-=======
         hdfs_path,
         name_node,
         user,
@@ -631,7 +381,6 @@
         force,
         debug)
     dl.run()
->>>>>>> 0a8d2e08
 
 
 if __name__ == "__main__":
